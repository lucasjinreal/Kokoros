--- conflicted
+++ resolved
@@ -116,15 +116,13 @@
     #[arg(long = "mono", default_value_t = false)]
     mono: bool,
 
-<<<<<<< HEAD
     /// Apply a phase shift to the stereo audio (-1.0 to 1.0)
     #[arg(long = "stereo-phase-shift", value_name = "STEREO_PHASE_SHIFT")]
     stereo_phase_shift: Option<f32>,
-=======
+
     /// Initial silence duration in tokens
     #[arg(long = "initial-silence", value_name = "INITIAL_SILENCE")]
     initial_silence: Option<usize>,
->>>>>>> 526ae810
 
     #[command(subcommand)]
     mode: Mode,
@@ -180,11 +178,8 @@
                         save_path: &save_path,
                         mono,
                         speed,
-<<<<<<< HEAD
                         stereo_phase_shift: stereo_phase_shift.unwrap_or(0.0).clamp(-1.0, 1.0),
-=======
                         initial_silence,
->>>>>>> 526ae810
                     })?;
                 }
             }
@@ -197,11 +192,8 @@
                     save_path: &save_path,
                     mono,
                     speed,
-<<<<<<< HEAD
                     stereo_phase_shift: stereo_phase_shift.unwrap_or(0.0).clamp(-1.0, 1.0),
-=======
                     initial_silence,
->>>>>>> 526ae810
                 })?;
             }
 
